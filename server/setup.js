/**
 * setup.js - Server-side database and game setup
 * 
 * Handles initial database setup, table creation, and game initialization.
 * Provides a command-line interface for creating new games and generating maps.
 * 
 * This module is server-side and has full access to database connections.
 * It's primarily used during server deployment and game creation.
 * 
 * Dependencies:
 * - Requires MySQL database connection
 */
// Load environment variables
require('dotenv').config();

const mysql2 = require('mysql2');
const readline = require('readline');

// Configuration
const config = {
    host: process.env.DB_HOST || '127.0.0.1',
    user: process.env.DB_USER || 'root',
    password: process.env.DB_PASSWORD || ''
};

// Create readline interface
const rl = readline.createInterface({
    input: process.stdin,
    output: process.stdout
});

// Create connection
const connection = mysql2.createConnection(config);

// Create database and tables
connection.connect(err => {
    if (err) {
        console.error('Error connecting to MySQL:', err);
        process.exit(1);
    }
    
    console.log('Connected to MySQL');
    
    // Create database
    connection.query('CREATE DATABASE IF NOT EXISTS game', err => {
        if (err) {
            console.error('Error creating database:', err);
            process.exit(1);
        }
        
        console.log('Database created or already exists');
        
        // Use the database
        connection.query('USE game', err => {
            if (err) {
                console.error('Error selecting database:', err);
                process.exit(1);
            }
            
            // Create users table
            connection.query(`
                CREATE TABLE IF NOT EXISTS users (
                    id INT AUTO_INCREMENT PRIMARY KEY,
                    username VARCHAR(64) NOT NULL UNIQUE,
                    password VARCHAR(255) NOT NULL,
                    salt VARCHAR(64) NOT NULL,
                    email VARCHAR(255),
                    currentgame INT,
                    tempkey VARCHAR(64),
                    created TIMESTAMP DEFAULT CURRENT_TIMESTAMP
                )
            `, err => {
                if (err) {
                    console.error('Error creating users table:', err);
                    process.exit(1);
                }
                
                console.log('Users table created or already exists');
                
                // Create games table
                connection.query(`
                    CREATE TABLE IF NOT EXISTS games (
                        id INT AUTO_INCREMENT PRIMARY KEY,
                        name VARCHAR(64) NOT NULL,
                        creator INT,
                        mapwidth INT DEFAULT 14,
                        mapheight INT DEFAULT 8,
                        maxplayers INT DEFAULT 4,
                        started TINYINT DEFAULT 0,
                        turn INT DEFAULT 0,
                        winner INT DEFAULT NULL,
                        status VARCHAR(32) DEFAULT 'waiting',
                        created TIMESTAMP DEFAULT CURRENT_TIMESTAMP,
                        FOREIGN KEY (creator) REFERENCES users(id)
                    )
                `, err => {
                    if (err) {
                        console.error('Error creating games table:', err);
                        process.exit(1);
                    }
                    
                    console.log('Games table created or already exists');
                    
                    // Add game_history table
                    connection.query(`
                        CREATE TABLE IF NOT EXISTS game_history (
                            id INT AUTO_INCREMENT PRIMARY KEY,
                            game_id INT,
                            winner_id INT,
                            end_reason VARCHAR(32),
                            duration INT,
                            player_count INT,
                            end_date TIMESTAMP DEFAULT CURRENT_TIMESTAMP,
                            FOREIGN KEY (game_id) REFERENCES games(id),
                            FOREIGN KEY (winner_id) REFERENCES users(id)
                        )
                    `, err => {
                        if (err) {
                            console.error('Error creating game_history table:', err);
                            process.exit(1);
                        }
                        
                        // Add user_stats table with extended tracking
                        connection.query(`
                            CREATE TABLE IF NOT EXISTS user_stats (
                                user_id INT PRIMARY KEY,
                                games_played INT DEFAULT 0,
                                wins INT DEFAULT 0,
                                losses INT DEFAULT 0,
                                total_planets_colonized INT DEFAULT 0,
                                total_crystal_earned INT DEFAULT 0,
                                total_ships_built INT DEFAULT 0,
                                total_battles_won INT DEFAULT 0,
                                total_sectors_explored INT DEFAULT 0,
                                last_active TIMESTAMP,
                                FOREIGN KEY (user_id) REFERENCES users(id)
                            )
                        `, err => {
                            if (err) {
                                console.error('Error creating user_stats table:', err);
                                process.exit(1);
                            }
                            
                            // Add premium_purchases table
                            connection.query(`
                                CREATE TABLE IF NOT EXISTS premium_purchases (
                                    id INT AUTO_INCREMENT PRIMARY KEY,
                                    user_id INT NOT NULL,
                                    race_id INT NOT NULL,
                                    amount DECIMAL(10,2) NOT NULL,
                                    stripe_payment_id VARCHAR(255),
                                    status VARCHAR(32) DEFAULT 'pending',
                                    purchased_at TIMESTAMP DEFAULT CURRENT_TIMESTAMP,
                                    FOREIGN KEY (user_id) REFERENCES users(id),
                                    UNIQUE KEY unique_user_race (user_id, race_id)
                                )
                            `, err => {
                                if (err) {
                                    console.error('Error creating premium_purchases table:', err);
                                    process.exit(1);
                                }
                                
                                // Add referral tracking to users table
                                connection.query(`
                                    ALTER TABLE users 
                                    ADD COLUMN IF NOT EXISTS referred_by INT DEFAULT NULL,
                                    ADD COLUMN IF NOT EXISTS referral_code VARCHAR(32) UNIQUE,
                                    ADD FOREIGN KEY (referred_by) REFERENCES users(id)
                                `, err => {
                                    if (err && !err.message.includes('Duplicate column name')) {
                                        console.error('Error adding referral columns:', err);
                                        process.exit(1);
                                    }
                                    
                                    console.log('All tables created successfully!');
                                    
                                    // Ask if user wants to create a new game
                                    rl.question('Do you want to create a new game? (y/n): ', answer => {
                                        if (answer.toLowerCase() === 'y') {
                                            createNewGame();
                                        } else {
                                            rl.close();
                                            connection.end();
                                        }
                                    });
                                });
                            });
                        });
                    });
                });
            });
        });
    });
});

// Function to create a new game
function createNewGame() {
    rl.question('Enter game name: ', gameName => {
        rl.question('Enter creator user ID: ', creatorId => {
            // Insert game record
            connection.query('INSERT INTO games (name, creator) VALUES (?, ?)', [gameName, creatorId], (err, result) => {
                if (err) {
                    console.error('Error creating game:', err);
                    rl.close();
                    connection.end();
                    return;
                }
                
                const gameId = result.insertId;
                console.log(`Game created with ID: ${gameId}`);
                
                // Create map table for this game
                connection.query(`
                    CREATE TABLE map${gameId} (
                        sectorid INT PRIMARY KEY,
                        x INT NOT NULL,
                        y INT NOT NULL,
<<<<<<< HEAD
                        sectortype INT DEFAULT 0,
                        ownerid INT DEFAULT NULL,
                        colonized INT DEFAULT 0,
                        artifact INT DEFAULT 0,
                        metalbonus INT DEFAULT 100,
                        crystalbonus INT DEFAULT 100,
                        orbitalturret INT DEFAULT 0,
                        groundturret INT DEFAULT 0,
                        warpgate INT DEFAULT 0,
                        academylvl INT DEFAULT 0,
                        shipyardlvl INT DEFAULT 0,
                        metallvl INT DEFAULT 0,
                        crystallvl INT DEFAULT 0,
                        terraformlvl INT DEFAULT 0,
                        totalship1 INT DEFAULT 0,
                        totalship2 INT DEFAULT 0,
                        totalship3 INT DEFAULT 0,
                        totalship4 INT DEFAULT 0,
                        totalship5 INT DEFAULT 0,
                        totalship6 INT DEFAULT 0,
                        totalship7 INT DEFAULT 0,
                        totalship8 INT DEFAULT 0,
                        totalship9 INT DEFAULT 0,
                        totship1build INT DEFAULT 0,
                        totship2build INT DEFAULT 0,
                        totship3build INT DEFAULT 0,
                        totship4build INT DEFAULT 0,
                        totship5build INT DEFAULT 0,
                        totship6build INT DEFAULT 0,
                        totship7build INT DEFAULT 0,
                        totship8build INT DEFAULT 0,
                        totship9build INT DEFAULT 0,
                        totship1coming INT DEFAULT 0,
                        totship2coming INT DEFAULT 0,
                        totship3coming INT DEFAULT 0,
                        totship4coming INT DEFAULT 0,
                        totship5coming INT DEFAULT 0,
                        totship6coming INT DEFAULT 0,
                        totship7coming INT DEFAULT 0,
                        totship8coming INT DEFAULT 0,
                        totship9coming INT DEFAULT 0,
                        FOREIGN KEY (ownerid) REFERENCES users(id)
=======
                        sectortype INT DEFAULT 0,
                        ownerid INT DEFAULT NULL,
                        colonized INT DEFAULT 0,
                        artifact INT DEFAULT 0,
                        metalbonus INT DEFAULT 100,
                        crystalbonus INT DEFAULT 100,
                        orbitalturret INT DEFAULT 0,
                        groundturret INT DEFAULT 0,
                        warpgate INT DEFAULT 0,
                        academylvl INT DEFAULT 0,
                        shipyardlvl INT DEFAULT 0,
                        metallvl INT DEFAULT 0,
                        crystallvl INT DEFAULT 0,
                        terraformlvl INT DEFAULT 0,
                        totalship1 INT DEFAULT 0,
                        totalship2 INT DEFAULT 0,
                        totalship3 INT DEFAULT 0,
                        totalship4 INT DEFAULT 0,
                        totalship5 INT DEFAULT 0,
                        totalship6 INT DEFAULT 0,
                        totalship7 INT DEFAULT 0,
                        totalship8 INT DEFAULT 0,
                        totalship9 INT DEFAULT 0,
                        totship1build INT DEFAULT 0,
                        totship2build INT DEFAULT 0,
                        totship3build INT DEFAULT 0,
                        totship4build INT DEFAULT 0,
                        totship5build INT DEFAULT 0,
                        totship6build INT DEFAULT 0,
                        totship7build INT DEFAULT 0,
                        totship8build INT DEFAULT 0,
                        totship9build INT DEFAULT 0,
                        totship1coming INT DEFAULT 0,
                        totship2coming INT DEFAULT 0,
                        totship3coming INT DEFAULT 0,
                        totship4coming INT DEFAULT 0,
                        totship5coming INT DEFAULT 0,
                        totship6coming INT DEFAULT 0,
                        totship7coming INT DEFAULT 0,
                        totship8coming INT DEFAULT 0,
                        totship9coming INT DEFAULT 0,
                        FOREIGN KEY (ownerid) REFERENCES users(id)

>>>>>>> c09e9797
                    )
                `, err => {
                    if (err) {
                        console.error(`Error creating map${gameId} table:`, err);
                        rl.close();
                        connection.end();
                        return;
                    }
                    
                    console.log(`Map table for game ${gameId} created`);
                    
                    // Create players table for this game with race support
                    connection.query(`
                        CREATE TABLE players${gameId} (
                            userid INT PRIMARY KEY,
                            race_id INT DEFAULT 1,
<<<<<<< HEAD
                            alliance_id INT DEFAULT NULL,
=======
                            alliance_id INT DEFAULT NULL,
>>>>>>> c09e9797
                            metal INT DEFAULT 100,
                            crystal INT DEFAULT 100,
                            research INT DEFAULT 50,
                            tech VARCHAR(255) DEFAULT '',
                            homeworld INT DEFAULT NULL,
                            currentsector INT DEFAULT NULL,
                            FOREIGN KEY (userid) REFERENCES users(id)
                        )
                    `, err => {
                        if (err) {
                            console.error(`Error creating players${gameId} table:`, err);
                            rl.close();
                            connection.end();
                            return;
                        }
                        
                        console.log(`Players table for game ${gameId} created`);
                        
                        // Create ships table for this game
                        connection.query(`
                            CREATE TABLE ships${gameId} (
                                id INT AUTO_INCREMENT PRIMARY KEY,
                                owner INT NOT NULL,
                                type INT NOT NULL,
                                sectorid INT NOT NULL,
                                FOREIGN KEY (owner) REFERENCES users(id)
                            )
                        `, err => {
                            if (err) {
                                console.error(`Error creating ships${gameId} table:`, err);
                                rl.close();
                                connection.end();
                                return;
                            }
                            
                            console.log(`Ships table for game ${gameId} created`);
                            
                            // Create buildings table for this game
                            connection.query(`
                                CREATE TABLE buildings${gameId} (
                                    id INT AUTO_INCREMENT PRIMARY KEY,
                                    sectorid INT NOT NULL,
                                    type INT NOT NULL,
                                    owner INT NOT NULL,
                                    FOREIGN KEY (owner) REFERENCES users(id)
                                )
                            `, err => {
                                if (err) {
                                    console.error(`Error creating buildings${gameId} table:`, err);
                                    rl.close();
                                    connection.end();
                                    return;
                                }
                                
                                console.log(`Buildings table for game ${gameId} created`);
                                
                                // Create diplomacy table for this game
                                connection.query(`
                                    CREATE TABLE diplomacy${gameId} (
                                        id INT AUTO_INCREMENT PRIMARY KEY,
                                        player1_id INT NOT NULL,
                                        player2_id INT NOT NULL,
                                        status VARCHAR(32) DEFAULT 'neutral',
                                        created TIMESTAMP DEFAULT CURRENT_TIMESTAMP,
                                        updated TIMESTAMP DEFAULT CURRENT_TIMESTAMP ON UPDATE CURRENT_TIMESTAMP,
                                        FOREIGN KEY (player1_id) REFERENCES users(id),
                                        FOREIGN KEY (player2_id) REFERENCES users(id),
                                        UNIQUE KEY unique_relationship (player1_id, player2_id)
                                    )
                                `, err => {
                                    if (err) {
                                        console.error(`Error creating diplomacy${gameId} table:`, err);
                                        rl.close();
                                        connection.end();
                                        return;
                                    }
                                    
                                    console.log(`Diplomacy table for game ${gameId} created`);
                                    
                                    // Create wonders table for this game
                                    connection.query(`
                                        CREATE TABLE wonders${gameId} (
                                            id INT AUTO_INCREMENT PRIMARY KEY,
                                            owner_id INT NOT NULL,
                                            wonder_type VARCHAR(64) NOT NULL,
                                            level INT DEFAULT 1,
                                            sector_id INT NOT NULL,
                                            completed TIMESTAMP DEFAULT CURRENT_TIMESTAMP,
                                            FOREIGN KEY (owner_id) REFERENCES users(id)
                                        )
                                    `, err => {
                                        if (err) {
                                            console.error(`Error creating wonders${gameId} table:`, err);
                                            rl.close();
                                            connection.end();
                                            return;
                                        }
                                        
                                        console.log(`Wonders table for game ${gameId} created`);
                                        
                                        // Create game_snapshots table for this game
                                        connection.query(`
                                            CREATE TABLE game_snapshots${gameId} (
                                                id INT AUTO_INCREMENT PRIMARY KEY,
                                                turn INT NOT NULL,
                                                snapshot_data JSON,
                                                created TIMESTAMP DEFAULT CURRENT_TIMESTAMP,
                                                INDEX idx_turn (turn)
                                            )
                                        `, err => {
                                            if (err) {
                                                console.error(`Error creating game_snapshots${gameId} table:`, err);
                                                rl.close();
                                                connection.end();
                                                return;
                                            }
                                            
                                            console.log(`Game snapshots table for game ${gameId} created`);
                                            
                                            // All tables created successfully
                                            console.log(`\nAll tables for game ${gameId} created successfully!`);
                                            console.log('\nNext steps:');
                                            console.log('1. Have players register accounts');
                                            console.log('2. Players can join this game using the game ID');
                                            console.log('3. Once all players have joined, the creator can start the game');
                                            
                                            rl.close();
                                            connection.end();
                                        });
                                    });
                                });
                            });
                        });
                    });
                });
            });
        });
    });
}<|MERGE_RESOLUTION|>--- conflicted
+++ resolved
@@ -1,465 +1,416 @@
-/**
- * setup.js - Server-side database and game setup
- * 
- * Handles initial database setup, table creation, and game initialization.
- * Provides a command-line interface for creating new games and generating maps.
- * 
- * This module is server-side and has full access to database connections.
- * It's primarily used during server deployment and game creation.
- * 
- * Dependencies:
- * - Requires MySQL database connection
- */
-// Load environment variables
-require('dotenv').config();
-
-const mysql2 = require('mysql2');
-const readline = require('readline');
-
-// Configuration
-const config = {
-    host: process.env.DB_HOST || '127.0.0.1',
-    user: process.env.DB_USER || 'root',
-    password: process.env.DB_PASSWORD || ''
-};
-
-// Create readline interface
-const rl = readline.createInterface({
-    input: process.stdin,
-    output: process.stdout
-});
-
-// Create connection
-const connection = mysql2.createConnection(config);
-
-// Create database and tables
-connection.connect(err => {
-    if (err) {
-        console.error('Error connecting to MySQL:', err);
-        process.exit(1);
-    }
-    
-    console.log('Connected to MySQL');
-    
-    // Create database
-    connection.query('CREATE DATABASE IF NOT EXISTS game', err => {
-        if (err) {
-            console.error('Error creating database:', err);
-            process.exit(1);
-        }
-        
-        console.log('Database created or already exists');
-        
-        // Use the database
-        connection.query('USE game', err => {
-            if (err) {
-                console.error('Error selecting database:', err);
-                process.exit(1);
-            }
-            
-            // Create users table
-            connection.query(`
-                CREATE TABLE IF NOT EXISTS users (
-                    id INT AUTO_INCREMENT PRIMARY KEY,
-                    username VARCHAR(64) NOT NULL UNIQUE,
-                    password VARCHAR(255) NOT NULL,
-                    salt VARCHAR(64) NOT NULL,
-                    email VARCHAR(255),
-                    currentgame INT,
-                    tempkey VARCHAR(64),
-                    created TIMESTAMP DEFAULT CURRENT_TIMESTAMP
-                )
-            `, err => {
-                if (err) {
-                    console.error('Error creating users table:', err);
-                    process.exit(1);
-                }
-                
-                console.log('Users table created or already exists');
-                
-                // Create games table
-                connection.query(`
-                    CREATE TABLE IF NOT EXISTS games (
-                        id INT AUTO_INCREMENT PRIMARY KEY,
-                        name VARCHAR(64) NOT NULL,
-                        creator INT,
-                        mapwidth INT DEFAULT 14,
-                        mapheight INT DEFAULT 8,
-                        maxplayers INT DEFAULT 4,
-                        started TINYINT DEFAULT 0,
-                        turn INT DEFAULT 0,
-                        winner INT DEFAULT NULL,
-                        status VARCHAR(32) DEFAULT 'waiting',
-                        created TIMESTAMP DEFAULT CURRENT_TIMESTAMP,
-                        FOREIGN KEY (creator) REFERENCES users(id)
-                    )
-                `, err => {
-                    if (err) {
-                        console.error('Error creating games table:', err);
-                        process.exit(1);
-                    }
-                    
-                    console.log('Games table created or already exists');
-                    
-                    // Add game_history table
-                    connection.query(`
-                        CREATE TABLE IF NOT EXISTS game_history (
-                            id INT AUTO_INCREMENT PRIMARY KEY,
-                            game_id INT,
-                            winner_id INT,
-                            end_reason VARCHAR(32),
-                            duration INT,
-                            player_count INT,
-                            end_date TIMESTAMP DEFAULT CURRENT_TIMESTAMP,
-                            FOREIGN KEY (game_id) REFERENCES games(id),
-                            FOREIGN KEY (winner_id) REFERENCES users(id)
-                        )
-                    `, err => {
-                        if (err) {
-                            console.error('Error creating game_history table:', err);
-                            process.exit(1);
-                        }
-                        
-                        // Add user_stats table with extended tracking
-                        connection.query(`
-                            CREATE TABLE IF NOT EXISTS user_stats (
-                                user_id INT PRIMARY KEY,
-                                games_played INT DEFAULT 0,
-                                wins INT DEFAULT 0,
-                                losses INT DEFAULT 0,
-                                total_planets_colonized INT DEFAULT 0,
-                                total_crystal_earned INT DEFAULT 0,
-                                total_ships_built INT DEFAULT 0,
-                                total_battles_won INT DEFAULT 0,
-                                total_sectors_explored INT DEFAULT 0,
-                                last_active TIMESTAMP,
-                                FOREIGN KEY (user_id) REFERENCES users(id)
-                            )
-                        `, err => {
-                            if (err) {
-                                console.error('Error creating user_stats table:', err);
-                                process.exit(1);
-                            }
-                            
-                            // Add premium_purchases table
-                            connection.query(`
-                                CREATE TABLE IF NOT EXISTS premium_purchases (
-                                    id INT AUTO_INCREMENT PRIMARY KEY,
-                                    user_id INT NOT NULL,
-                                    race_id INT NOT NULL,
-                                    amount DECIMAL(10,2) NOT NULL,
-                                    stripe_payment_id VARCHAR(255),
-                                    status VARCHAR(32) DEFAULT 'pending',
-                                    purchased_at TIMESTAMP DEFAULT CURRENT_TIMESTAMP,
-                                    FOREIGN KEY (user_id) REFERENCES users(id),
-                                    UNIQUE KEY unique_user_race (user_id, race_id)
-                                )
-                            `, err => {
-                                if (err) {
-                                    console.error('Error creating premium_purchases table:', err);
-                                    process.exit(1);
-                                }
-                                
-                                // Add referral tracking to users table
-                                connection.query(`
-                                    ALTER TABLE users 
-                                    ADD COLUMN IF NOT EXISTS referred_by INT DEFAULT NULL,
-                                    ADD COLUMN IF NOT EXISTS referral_code VARCHAR(32) UNIQUE,
-                                    ADD FOREIGN KEY (referred_by) REFERENCES users(id)
-                                `, err => {
-                                    if (err && !err.message.includes('Duplicate column name')) {
-                                        console.error('Error adding referral columns:', err);
-                                        process.exit(1);
-                                    }
-                                    
-                                    console.log('All tables created successfully!');
-                                    
-                                    // Ask if user wants to create a new game
-                                    rl.question('Do you want to create a new game? (y/n): ', answer => {
-                                        if (answer.toLowerCase() === 'y') {
-                                            createNewGame();
-                                        } else {
-                                            rl.close();
-                                            connection.end();
-                                        }
-                                    });
-                                });
-                            });
-                        });
-                    });
-                });
-            });
-        });
-    });
-});
-
-// Function to create a new game
-function createNewGame() {
-    rl.question('Enter game name: ', gameName => {
-        rl.question('Enter creator user ID: ', creatorId => {
-            // Insert game record
-            connection.query('INSERT INTO games (name, creator) VALUES (?, ?)', [gameName, creatorId], (err, result) => {
-                if (err) {
-                    console.error('Error creating game:', err);
-                    rl.close();
-                    connection.end();
-                    return;
-                }
-                
-                const gameId = result.insertId;
-                console.log(`Game created with ID: ${gameId}`);
-                
-                // Create map table for this game
-                connection.query(`
-                    CREATE TABLE map${gameId} (
-                        sectorid INT PRIMARY KEY,
-                        x INT NOT NULL,
-                        y INT NOT NULL,
-<<<<<<< HEAD
-                        sectortype INT DEFAULT 0,
-                        ownerid INT DEFAULT NULL,
-                        colonized INT DEFAULT 0,
-                        artifact INT DEFAULT 0,
-                        metalbonus INT DEFAULT 100,
-                        crystalbonus INT DEFAULT 100,
-                        orbitalturret INT DEFAULT 0,
-                        groundturret INT DEFAULT 0,
-                        warpgate INT DEFAULT 0,
-                        academylvl INT DEFAULT 0,
-                        shipyardlvl INT DEFAULT 0,
-                        metallvl INT DEFAULT 0,
-                        crystallvl INT DEFAULT 0,
-                        terraformlvl INT DEFAULT 0,
-                        totalship1 INT DEFAULT 0,
-                        totalship2 INT DEFAULT 0,
-                        totalship3 INT DEFAULT 0,
-                        totalship4 INT DEFAULT 0,
-                        totalship5 INT DEFAULT 0,
-                        totalship6 INT DEFAULT 0,
-                        totalship7 INT DEFAULT 0,
-                        totalship8 INT DEFAULT 0,
-                        totalship9 INT DEFAULT 0,
-                        totship1build INT DEFAULT 0,
-                        totship2build INT DEFAULT 0,
-                        totship3build INT DEFAULT 0,
-                        totship4build INT DEFAULT 0,
-                        totship5build INT DEFAULT 0,
-                        totship6build INT DEFAULT 0,
-                        totship7build INT DEFAULT 0,
-                        totship8build INT DEFAULT 0,
-                        totship9build INT DEFAULT 0,
-                        totship1coming INT DEFAULT 0,
-                        totship2coming INT DEFAULT 0,
-                        totship3coming INT DEFAULT 0,
-                        totship4coming INT DEFAULT 0,
-                        totship5coming INT DEFAULT 0,
-                        totship6coming INT DEFAULT 0,
-                        totship7coming INT DEFAULT 0,
-                        totship8coming INT DEFAULT 0,
-                        totship9coming INT DEFAULT 0,
-                        FOREIGN KEY (ownerid) REFERENCES users(id)
-=======
-                        sectortype INT DEFAULT 0,
-                        ownerid INT DEFAULT NULL,
-                        colonized INT DEFAULT 0,
-                        artifact INT DEFAULT 0,
-                        metalbonus INT DEFAULT 100,
-                        crystalbonus INT DEFAULT 100,
-                        orbitalturret INT DEFAULT 0,
-                        groundturret INT DEFAULT 0,
-                        warpgate INT DEFAULT 0,
-                        academylvl INT DEFAULT 0,
-                        shipyardlvl INT DEFAULT 0,
-                        metallvl INT DEFAULT 0,
-                        crystallvl INT DEFAULT 0,
-                        terraformlvl INT DEFAULT 0,
-                        totalship1 INT DEFAULT 0,
-                        totalship2 INT DEFAULT 0,
-                        totalship3 INT DEFAULT 0,
-                        totalship4 INT DEFAULT 0,
-                        totalship5 INT DEFAULT 0,
-                        totalship6 INT DEFAULT 0,
-                        totalship7 INT DEFAULT 0,
-                        totalship8 INT DEFAULT 0,
-                        totalship9 INT DEFAULT 0,
-                        totship1build INT DEFAULT 0,
-                        totship2build INT DEFAULT 0,
-                        totship3build INT DEFAULT 0,
-                        totship4build INT DEFAULT 0,
-                        totship5build INT DEFAULT 0,
-                        totship6build INT DEFAULT 0,
-                        totship7build INT DEFAULT 0,
-                        totship8build INT DEFAULT 0,
-                        totship9build INT DEFAULT 0,
-                        totship1coming INT DEFAULT 0,
-                        totship2coming INT DEFAULT 0,
-                        totship3coming INT DEFAULT 0,
-                        totship4coming INT DEFAULT 0,
-                        totship5coming INT DEFAULT 0,
-                        totship6coming INT DEFAULT 0,
-                        totship7coming INT DEFAULT 0,
-                        totship8coming INT DEFAULT 0,
-                        totship9coming INT DEFAULT 0,
-                        FOREIGN KEY (ownerid) REFERENCES users(id)
-
->>>>>>> c09e9797
-                    )
-                `, err => {
-                    if (err) {
-                        console.error(`Error creating map${gameId} table:`, err);
-                        rl.close();
-                        connection.end();
-                        return;
-                    }
-                    
-                    console.log(`Map table for game ${gameId} created`);
-                    
-                    // Create players table for this game with race support
-                    connection.query(`
-                        CREATE TABLE players${gameId} (
-                            userid INT PRIMARY KEY,
-                            race_id INT DEFAULT 1,
-<<<<<<< HEAD
-                            alliance_id INT DEFAULT NULL,
-=======
-                            alliance_id INT DEFAULT NULL,
->>>>>>> c09e9797
-                            metal INT DEFAULT 100,
-                            crystal INT DEFAULT 100,
-                            research INT DEFAULT 50,
-                            tech VARCHAR(255) DEFAULT '',
-                            homeworld INT DEFAULT NULL,
-                            currentsector INT DEFAULT NULL,
-                            FOREIGN KEY (userid) REFERENCES users(id)
-                        )
-                    `, err => {
-                        if (err) {
-                            console.error(`Error creating players${gameId} table:`, err);
-                            rl.close();
-                            connection.end();
-                            return;
-                        }
-                        
-                        console.log(`Players table for game ${gameId} created`);
-                        
-                        // Create ships table for this game
-                        connection.query(`
-                            CREATE TABLE ships${gameId} (
-                                id INT AUTO_INCREMENT PRIMARY KEY,
-                                owner INT NOT NULL,
-                                type INT NOT NULL,
-                                sectorid INT NOT NULL,
-                                FOREIGN KEY (owner) REFERENCES users(id)
-                            )
-                        `, err => {
-                            if (err) {
-                                console.error(`Error creating ships${gameId} table:`, err);
-                                rl.close();
-                                connection.end();
-                                return;
-                            }
-                            
-                            console.log(`Ships table for game ${gameId} created`);
-                            
-                            // Create buildings table for this game
-                            connection.query(`
-                                CREATE TABLE buildings${gameId} (
-                                    id INT AUTO_INCREMENT PRIMARY KEY,
-                                    sectorid INT NOT NULL,
-                                    type INT NOT NULL,
-                                    owner INT NOT NULL,
-                                    FOREIGN KEY (owner) REFERENCES users(id)
-                                )
-                            `, err => {
-                                if (err) {
-                                    console.error(`Error creating buildings${gameId} table:`, err);
-                                    rl.close();
-                                    connection.end();
-                                    return;
-                                }
-                                
-                                console.log(`Buildings table for game ${gameId} created`);
-                                
-                                // Create diplomacy table for this game
-                                connection.query(`
-                                    CREATE TABLE diplomacy${gameId} (
-                                        id INT AUTO_INCREMENT PRIMARY KEY,
-                                        player1_id INT NOT NULL,
-                                        player2_id INT NOT NULL,
-                                        status VARCHAR(32) DEFAULT 'neutral',
-                                        created TIMESTAMP DEFAULT CURRENT_TIMESTAMP,
-                                        updated TIMESTAMP DEFAULT CURRENT_TIMESTAMP ON UPDATE CURRENT_TIMESTAMP,
-                                        FOREIGN KEY (player1_id) REFERENCES users(id),
-                                        FOREIGN KEY (player2_id) REFERENCES users(id),
-                                        UNIQUE KEY unique_relationship (player1_id, player2_id)
-                                    )
-                                `, err => {
-                                    if (err) {
-                                        console.error(`Error creating diplomacy${gameId} table:`, err);
-                                        rl.close();
-                                        connection.end();
-                                        return;
-                                    }
-                                    
-                                    console.log(`Diplomacy table for game ${gameId} created`);
-                                    
-                                    // Create wonders table for this game
-                                    connection.query(`
-                                        CREATE TABLE wonders${gameId} (
-                                            id INT AUTO_INCREMENT PRIMARY KEY,
-                                            owner_id INT NOT NULL,
-                                            wonder_type VARCHAR(64) NOT NULL,
-                                            level INT DEFAULT 1,
-                                            sector_id INT NOT NULL,
-                                            completed TIMESTAMP DEFAULT CURRENT_TIMESTAMP,
-                                            FOREIGN KEY (owner_id) REFERENCES users(id)
-                                        )
-                                    `, err => {
-                                        if (err) {
-                                            console.error(`Error creating wonders${gameId} table:`, err);
-                                            rl.close();
-                                            connection.end();
-                                            return;
-                                        }
-                                        
-                                        console.log(`Wonders table for game ${gameId} created`);
-                                        
-                                        // Create game_snapshots table for this game
-                                        connection.query(`
-                                            CREATE TABLE game_snapshots${gameId} (
-                                                id INT AUTO_INCREMENT PRIMARY KEY,
-                                                turn INT NOT NULL,
-                                                snapshot_data JSON,
-                                                created TIMESTAMP DEFAULT CURRENT_TIMESTAMP,
-                                                INDEX idx_turn (turn)
-                                            )
-                                        `, err => {
-                                            if (err) {
-                                                console.error(`Error creating game_snapshots${gameId} table:`, err);
-                                                rl.close();
-                                                connection.end();
-                                                return;
-                                            }
-                                            
-                                            console.log(`Game snapshots table for game ${gameId} created`);
-                                            
-                                            // All tables created successfully
-                                            console.log(`\nAll tables for game ${gameId} created successfully!`);
-                                            console.log('\nNext steps:');
-                                            console.log('1. Have players register accounts');
-                                            console.log('2. Players can join this game using the game ID');
-                                            console.log('3. Once all players have joined, the creator can start the game');
-                                            
-                                            rl.close();
-                                            connection.end();
-                                        });
-                                    });
-                                });
-                            });
-                        });
-                    });
-                });
-            });
-        });
-    });
+/**
+ * setup.js - Server-side database and game setup
+ * 
+ * Handles initial database setup, table creation, and game initialization.
+ * Provides a command-line interface for creating new games and generating maps.
+ * 
+ * This module is server-side and has full access to database connections.
+ * It's primarily used during server deployment and game creation.
+ * 
+ * Dependencies:
+ * - Requires MySQL database connection
+ */
+// Load environment variables
+require('dotenv').config();
+
+const mysql2 = require('mysql2');
+const readline = require('readline');
+
+// Configuration
+const config = {
+    host: process.env.DB_HOST || '127.0.0.1',
+    user: process.env.DB_USER || 'root',
+    password: process.env.DB_PASSWORD || ''
+};
+
+// Create readline interface
+const rl = readline.createInterface({
+    input: process.stdin,
+    output: process.stdout
+});
+
+// Create connection
+const connection = mysql2.createConnection(config);
+
+// Create database and tables
+connection.connect(err => {
+    if (err) {
+        console.error('Error connecting to MySQL:', err);
+        process.exit(1);
+    }
+    
+    console.log('Connected to MySQL');
+    
+    // Create database
+    connection.query('CREATE DATABASE IF NOT EXISTS game', err => {
+        if (err) {
+            console.error('Error creating database:', err);
+            process.exit(1);
+        }
+        
+        console.log('Database created or already exists');
+        
+        // Use the database
+        connection.query('USE game', err => {
+            if (err) {
+                console.error('Error selecting database:', err);
+                process.exit(1);
+            }
+            
+            // Create users table
+            connection.query(`
+                CREATE TABLE IF NOT EXISTS users (
+                    id INT AUTO_INCREMENT PRIMARY KEY,
+                    username VARCHAR(64) NOT NULL UNIQUE,
+                    password VARCHAR(255) NOT NULL,
+                    salt VARCHAR(64) NOT NULL,
+                    email VARCHAR(255),
+                    currentgame INT,
+                    tempkey VARCHAR(64),
+                    created TIMESTAMP DEFAULT CURRENT_TIMESTAMP
+                )
+            `, err => {
+                if (err) {
+                    console.error('Error creating users table:', err);
+                    process.exit(1);
+                }
+                
+                console.log('Users table created or already exists');
+                
+                // Create games table
+                connection.query(`
+                    CREATE TABLE IF NOT EXISTS games (
+                        id INT AUTO_INCREMENT PRIMARY KEY,
+                        name VARCHAR(64) NOT NULL,
+                        creator INT,
+                        mapwidth INT DEFAULT 14,
+                        mapheight INT DEFAULT 8,
+                        maxplayers INT DEFAULT 4,
+                        started TINYINT DEFAULT 0,
+                        turn INT DEFAULT 0,
+                        winner INT DEFAULT NULL,
+                        status VARCHAR(32) DEFAULT 'waiting',
+                        created TIMESTAMP DEFAULT CURRENT_TIMESTAMP,
+                        FOREIGN KEY (creator) REFERENCES users(id)
+                    )
+                `, err => {
+                    if (err) {
+                        console.error('Error creating games table:', err);
+                        process.exit(1);
+                    }
+                    
+                    console.log('Games table created or already exists');
+                    
+                    // Add game_history table
+                    connection.query(`
+                        CREATE TABLE IF NOT EXISTS game_history (
+                            id INT AUTO_INCREMENT PRIMARY KEY,
+                            game_id INT,
+                            winner_id INT,
+                            end_reason VARCHAR(32),
+                            duration INT,
+                            player_count INT,
+                            end_date TIMESTAMP DEFAULT CURRENT_TIMESTAMP,
+                            FOREIGN KEY (game_id) REFERENCES games(id),
+                            FOREIGN KEY (winner_id) REFERENCES users(id)
+                        )
+                    `, err => {
+                        if (err) {
+                            console.error('Error creating game_history table:', err);
+                            process.exit(1);
+                        }
+                        
+                        // Add user_stats table with extended tracking
+                        connection.query(`
+                            CREATE TABLE IF NOT EXISTS user_stats (
+                                user_id INT PRIMARY KEY,
+                                games_played INT DEFAULT 0,
+                                wins INT DEFAULT 0,
+                                losses INT DEFAULT 0,
+                                total_planets_colonized INT DEFAULT 0,
+                                total_crystal_earned INT DEFAULT 0,
+                                total_ships_built INT DEFAULT 0,
+                                total_battles_won INT DEFAULT 0,
+                                total_sectors_explored INT DEFAULT 0,
+                                last_active TIMESTAMP,
+                                FOREIGN KEY (user_id) REFERENCES users(id)
+                            )
+                        `, err => {
+                            if (err) {
+                                console.error('Error creating user_stats table:', err);
+                                process.exit(1);
+                            }
+                            
+                            // Add premium_purchases table
+                            connection.query(`
+                                CREATE TABLE IF NOT EXISTS premium_purchases (
+                                    id INT AUTO_INCREMENT PRIMARY KEY,
+                                    user_id INT NOT NULL,
+                                    race_id INT NOT NULL,
+                                    amount DECIMAL(10,2) NOT NULL,
+                                    stripe_payment_id VARCHAR(255),
+                                    status VARCHAR(32) DEFAULT 'pending',
+                                    purchased_at TIMESTAMP DEFAULT CURRENT_TIMESTAMP,
+                                    FOREIGN KEY (user_id) REFERENCES users(id),
+                                    UNIQUE KEY unique_user_race (user_id, race_id)
+                                )
+                            `, err => {
+                                if (err) {
+                                    console.error('Error creating premium_purchases table:', err);
+                                    process.exit(1);
+                                }
+                                
+                                // Add referral tracking to users table
+                                connection.query(`
+                                    ALTER TABLE users 
+                                    ADD COLUMN IF NOT EXISTS referred_by INT DEFAULT NULL,
+                                    ADD COLUMN IF NOT EXISTS referral_code VARCHAR(32) UNIQUE,
+                                    ADD FOREIGN KEY (referred_by) REFERENCES users(id)
+                                `, err => {
+                                    if (err && !err.message.includes('Duplicate column name')) {
+                                        console.error('Error adding referral columns:', err);
+                                        process.exit(1);
+                                    }
+                                    
+                                    console.log('All tables created successfully!');
+                                    
+                                    // Ask if user wants to create a new game
+                                    rl.question('Do you want to create a new game? (y/n): ', answer => {
+                                        if (answer.toLowerCase() === 'y') {
+                                            createNewGame();
+                                        } else {
+                                            rl.close();
+                                            connection.end();
+                                        }
+                                    });
+                                });
+                            });
+                        });
+                    });
+                });
+            });
+        });
+    });
+});
+
+// Function to create a new game
+function createNewGame() {
+    rl.question('Enter game name: ', gameName => {
+        rl.question('Enter creator user ID: ', creatorId => {
+            // Insert game record
+            connection.query('INSERT INTO games (name, creator) VALUES (?, ?)', [gameName, creatorId], (err, result) => {
+                if (err) {
+                    console.error('Error creating game:', err);
+                    rl.close();
+                    connection.end();
+                    return;
+                }
+                
+                const gameId = result.insertId;
+                console.log(`Game created with ID: ${gameId}`);
+                
+                // Create map table for this game
+                connection.query(`
+                    CREATE TABLE map${gameId} (
+                        sectorid INT PRIMARY KEY,
+                        x INT NOT NULL,
+                        y INT NOT NULL,
+                        sectortype INT DEFAULT 0,
+                        ownerid INT DEFAULT NULL,
+                        colonized INT DEFAULT 0,
+                        artifact INT DEFAULT 0,
+                        metalbonus INT DEFAULT 100,
+                        crystalbonus INT DEFAULT 100,
+                        orbitalturret INT DEFAULT 0,
+                        groundturret INT DEFAULT 0,
+                        warpgate INT DEFAULT 0,
+                        academylvl INT DEFAULT 0,
+                        shipyardlvl INT DEFAULT 0,
+                        metallvl INT DEFAULT 0,
+                        crystallvl INT DEFAULT 0,
+                        terraformlvl INT DEFAULT 0,
+                        totalship1 INT DEFAULT 0,
+                        totalship2 INT DEFAULT 0,
+                        totalship3 INT DEFAULT 0,
+                        totalship4 INT DEFAULT 0,
+                        totalship5 INT DEFAULT 0,
+                        totalship6 INT DEFAULT 0,
+                        totalship7 INT DEFAULT 0,
+                        totalship8 INT DEFAULT 0,
+                        totalship9 INT DEFAULT 0,
+                        totship1build INT DEFAULT 0,
+                        totship2build INT DEFAULT 0,
+                        totship3build INT DEFAULT 0,
+                        totship4build INT DEFAULT 0,
+                        totship5build INT DEFAULT 0,
+                        totship6build INT DEFAULT 0,
+                        totship7build INT DEFAULT 0,
+                        totship8build INT DEFAULT 0,
+                        totship9build INT DEFAULT 0,
+                        totship1coming INT DEFAULT 0,
+                        totship2coming INT DEFAULT 0,
+                        totship3coming INT DEFAULT 0,
+                        totship4coming INT DEFAULT 0,
+                        totship5coming INT DEFAULT 0,
+                        totship6coming INT DEFAULT 0,
+                        totship7coming INT DEFAULT 0,
+                        totship8coming INT DEFAULT 0,
+                        totship9coming INT DEFAULT 0,
+                        FOREIGN KEY (ownerid) REFERENCES users(id)
+
+                    )
+                `, err => {
+                    if (err) {
+                        console.error(`Error creating map${gameId} table:`, err);
+                        rl.close();
+                        connection.end();
+                        return;
+                    }
+                    
+                    console.log(`Map table for game ${gameId} created`);
+                    
+                    // Create players table for this game with race support
+                    connection.query(`
+                        CREATE TABLE players${gameId} (
+                            userid INT PRIMARY KEY,
+                            race_id INT DEFAULT 1,
+                            alliance_id INT DEFAULT NULL,
+                            metal INT DEFAULT 100,
+                            crystal INT DEFAULT 100,
+                            research INT DEFAULT 50,
+                            tech VARCHAR(255) DEFAULT '',
+                            homeworld INT DEFAULT NULL,
+                            currentsector INT DEFAULT NULL,
+                            FOREIGN KEY (userid) REFERENCES users(id)
+                        )
+                    `, err => {
+                        if (err) {
+                            console.error(`Error creating players${gameId} table:`, err);
+                            rl.close();
+                            connection.end();
+                            return;
+                        }
+                        
+                        console.log(`Players table for game ${gameId} created`);
+                        
+                        // Create ships table for this game
+                        connection.query(`
+                            CREATE TABLE ships${gameId} (
+                                id INT AUTO_INCREMENT PRIMARY KEY,
+                                owner INT NOT NULL,
+                                type INT NOT NULL,
+                                sectorid INT NOT NULL,
+                                FOREIGN KEY (owner) REFERENCES users(id)
+                            )
+                        `, err => {
+                            if (err) {
+                                console.error(`Error creating ships${gameId} table:`, err);
+                                rl.close();
+                                connection.end();
+                                return;
+                            }
+                            
+                            console.log(`Ships table for game ${gameId} created`);
+                            
+                            // Create buildings table for this game
+                            connection.query(`
+                                CREATE TABLE buildings${gameId} (
+                                    id INT AUTO_INCREMENT PRIMARY KEY,
+                                    sectorid INT NOT NULL,
+                                    type INT NOT NULL,
+                                    owner INT NOT NULL,
+                                    FOREIGN KEY (owner) REFERENCES users(id)
+                                )
+                            `, err => {
+                                if (err) {
+                                    console.error(`Error creating buildings${gameId} table:`, err);
+                                    rl.close();
+                                    connection.end();
+                                    return;
+                                }
+                                
+                                console.log(`Buildings table for game ${gameId} created`);
+                                
+                                // Create diplomacy table for this game
+                                connection.query(`
+                                    CREATE TABLE diplomacy${gameId} (
+                                        id INT AUTO_INCREMENT PRIMARY KEY,
+                                        player1_id INT NOT NULL,
+                                        player2_id INT NOT NULL,
+                                        status VARCHAR(32) DEFAULT 'neutral',
+                                        created TIMESTAMP DEFAULT CURRENT_TIMESTAMP,
+                                        updated TIMESTAMP DEFAULT CURRENT_TIMESTAMP ON UPDATE CURRENT_TIMESTAMP,
+                                        FOREIGN KEY (player1_id) REFERENCES users(id),
+                                        FOREIGN KEY (player2_id) REFERENCES users(id),
+                                        UNIQUE KEY unique_relationship (player1_id, player2_id)
+                                    )
+                                `, err => {
+                                    if (err) {
+                                        console.error(`Error creating diplomacy${gameId} table:`, err);
+                                        rl.close();
+                                        connection.end();
+                                        return;
+                                    }
+                                    
+                                    console.log(`Diplomacy table for game ${gameId} created`);
+                                    
+                                    // Create wonders table for this game
+                                    connection.query(`
+                                        CREATE TABLE wonders${gameId} (
+                                            id INT AUTO_INCREMENT PRIMARY KEY,
+                                            owner_id INT NOT NULL,
+                                            wonder_type VARCHAR(64) NOT NULL,
+                                            level INT DEFAULT 1,
+                                            sector_id INT NOT NULL,
+                                            completed TIMESTAMP DEFAULT CURRENT_TIMESTAMP,
+                                            FOREIGN KEY (owner_id) REFERENCES users(id)
+                                        )
+                                    `, err => {
+                                        if (err) {
+                                            console.error(`Error creating wonders${gameId} table:`, err);
+                                            rl.close();
+                                            connection.end();
+                                            return;
+                                        }
+                                        
+                                        console.log(`Wonders table for game ${gameId} created`);
+                                        
+                                        // Create game_snapshots table for this game
+                                        connection.query(`
+                                            CREATE TABLE game_snapshots${gameId} (
+                                                id INT AUTO_INCREMENT PRIMARY KEY,
+                                                turn INT NOT NULL,
+                                                snapshot_data JSON,
+                                                created TIMESTAMP DEFAULT CURRENT_TIMESTAMP,
+                                                INDEX idx_turn (turn)
+                                            )
+                                        `, err => {
+                                            if (err) {
+                                                console.error(`Error creating game_snapshots${gameId} table:`, err);
+                                                rl.close();
+                                                connection.end();
+                                                return;
+                                            }
+                                            
+                                            console.log(`Game snapshots table for game ${gameId} created`);
+                                            
+                                            // All tables created successfully
+                                            console.log(`\nAll tables for game ${gameId} created successfully!`);
+                                            console.log('\nNext steps:');
+                                            console.log('1. Have players register accounts');
+                                            console.log('2. Players can join this game using the game ID');
+                                            console.log('3. Once all players have joined, the creator can start the game');
+                                            
+                                            rl.close();
+                                            connection.end();
+                                        });
+                                    });
+                                });
+                            });
+                        });
+                    });
+                });
+            });
+        });
+    });
 }